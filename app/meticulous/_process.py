"""
Main processing for meticulous
"""
from __future__ import absolute_import, division, print_function

import io
import os
import re
import shutil
import sys
from pathlib import Path

from plumbum import FG, local
from PyInquirer import prompt
from spelling.check import check  # noqa=I001

from meticulous._github import (  # noqa=I001
    check_forked,  # noqa=I001
    checkout,  # noqa=I001
    fork,  # noqa=I001
    get_api,  # noqa=I001
    get_true_orgrepo,  # noqa=I001
    is_archived,  # noqa=I001
    issues_allowed,  # noqa=I001
)  # noqa=I001
from meticulous._sources import obtain_sources
from meticulous._storage import get_json_value, prepare, set_json_value


def make_simple_choice(choices, message="What do you want to do?"):
    """
    Make a choice using a simple {key: key} list of choices
    """
    return make_choice({choice: choice for choice in choices}, message=message)


def make_choice(choices, message="What do you want to do?"):
    """
    Call PyInquirer/prompt-toolkit to make a choice
    """
    choicelist = sorted(list(choices.keys()))
    choicelist.append("- quit -")
    menu = [
        {"type": "list", "name": "option", "message": message, "choices": choicelist}
    ]
    answers = prompt(menu)
    option = answers.get("option", "- quit -")
    return choices.get(option)


def get_input(message):
    """
    Call PyInquirer/prompt-toolkit to make a simple input
    """
    menu = [{"type": "input", "name": "option", "message": message}]
    answers = prompt(menu)
    option = answers.get("option")
    return option


class ProcessingFailed(Exception):
    """
    Raised if processing needs to go back to the main menu
    """


class NoRepoException(ProcessingFailed):
    """
    Raised if no repositories are available/selected
    """


def run_invocation(target):
    """
    Execute the invocation
    """
    if target is None:
        target = Path(os.environ["HOME"]) / "data"
    else:
        target = Path(target)
    if not target.is_dir():
        print(f"Target {target} is not a directory.", file=sys.stderr)
        sys.exit(1)
    prepare()
    while True:
        try:
            lookup = {
                "examine a repository": examine_repo_selection,
                "manually add a new repository": manually_add_new_repo,
                "remove a repository": remove_repo_selection,
                "add a new repository": add_new_repo,
                "prepare a change": prepare_a_change,
                "prepare a pr/issue": prepare_a_pr_or_issue,
            }
            if not lookup:
                lookup["test"] = test
            handler = make_choice(lookup)
            if handler is None:
                print("Goodbye.")
                return
            handler(target)
        except ProcessingFailed:
            continue


def remove_repo_selection(target):  # pylint: disable=unused-argument
    """
    Select an available repository to remove
    """
    os.chdir(target)
    repo, repodir = pick_repo()
    for name in ("repository_map", "repository_saves"):
        repository_map = get_json_value(name, {})
        try:
            del repository_map[repo]
            set_json_value(name, repository_map)
        except KeyError:
            continue
    option = make_simple_choice(["Yes", "No"], "Delete the directory?")
    if option == "Yes":
        shutil.rmtree(repodir)


def examine_repo_selection(target):  # pylint: disable=unused-argument
    """
    Select an available repository to examine
    """
    _, repodir = pick_repo()
    examine_repo(repodir)


def prepare_a_change(target):  # pylint: disable=unused-argument
    """
    Select an available repository to prepare a change
    """
    _, repodir = pick_repo()
    add_change_for_repo(repodir)


def prepare_a_pr_or_issue(target):  # pylint: disable=unused-argument
    """
    Select an available repository to prepare a change
    """
    reponame, reposave = pick_repo_save()
    while True:
        repodir = reposave["repodir"]
        repodirpath = Path(repodir)
        choices = get_pr_or_issue_choices(reponame, repodirpath)
        option = make_choice(choices)
        if option is None:
            return
        handler, context = option
        handler(reponame, reposave, context)


def get_pr_or_issue_choices(reponame, repodirpath):
    """
    Work out the choices menu for pr/issue
    """
    issue_template = Path(".github") / "ISSUE_TEMPLATE"
    pr_template = Path(".github") / "pull_request_template.md"
    contrib_guide = Path("CONTRIBUTING.md")
    issue = Path("__issue__.txt")
    commit = Path("__commit__.txt")
    prpath = Path("__pr__.txt")
    no_issues = Path("__no_issues__.txt")
    choices = {}
    for path in (
        issue_template,
        pr_template,
        contrib_guide,
        prpath,
        issue,
        commit,
        no_issues,
    ):
        has_path = (repodirpath / path).exists()
        print(f"{reponame} {'HAS' if has_path else 'does not have'}" f" {path}")
        if has_path:
            choices[f"show {path}"] = (show_path, path)
    repo_disables_issues = (repodirpath / no_issues).exists()
    if repo_disables_issues:
        choices["make a commit"] = (make_a_commit, False)
    else:
        choices["make a full issue"] = (make_issue, True)
        choices["make a short issue"] = (make_issue, False)
    has_issue = (repodirpath / issue).exists()
    if has_issue:
        choices["submit issue"] = (submit_issue, None)
    has_commit = (repodirpath / commit).exists()
    if has_commit:
        choices["submit commit"] = (submit_commit, None)
        choices["submit issue"] = (submit_issue, None)
    return choices


def make_issue(reponame, reposave, is_full):  # pylint: disable=unused-argument
    """
    Prepare an issue template file
    """
    add_word = reposave["add_word"]
    del_word = reposave["del_word"]
    file_paths = reposave["file_paths"]
    repodir = Path(reposave["repodir"])
    files = ", ".join(file_paths)
    title = f"Fix simple typo: {del_word} -> {add_word}"
    if is_full:
        body = f"""\
# Issue Type

[x] Bug (Typo)

# Steps to Replicate

1. Examine {files}.
2. Search for `{del_word}`.

# Expected Behaviour

1. Should read `{add_word}`.
"""
    else:
        body = f"""\
There is a small typo in {files}.
Should read `{add_word}` rather than `{del_word}`.
"""
    with io.open(str(repodir / "__issue__.txt"), "w", encoding="utf-8") as fobj:
        print(title, file=fobj)
        print("", file=fobj)
        print(body, file=fobj)


def make_a_commit(reponame, reposave, is_full):  # pylint: disable=unused-argument
    """
    Prepare a commit template file
    """
    add_word = reposave["add_word"]
    del_word = reposave["del_word"]
    file_paths = reposave["file_paths"]
    repodir = Path(reposave["repodir"])
    files = ", ".join(file_paths)
    commit_path = str(repodir / "__commit__.txt")
    with io.open(commit_path, "w", encoding="utf-8") as fobj:
        print(
            f"""\
Fix simple typo: {del_word} -> {add_word}

There is a small typo in {files}.
Should read `{add_word}` rather than `{del_word}`.
""",
            file=fobj,
        )


def submit_issue(reponame, reposave, ctxt):  # pylint: disable=unused-argument
    """
    Push up an issue
    """
    repodir = Path(reposave["repodir"])
    add_word = reposave["add_word"]
    del_word = reposave["del_word"]
    issue_path = str(repodir / "__issue__.txt")
    title, body = load_commit_like_file(issue_path)
    issue_num = issue_via_api(reponame, title, body)
    commit_path = str(repodir / "__commit__.txt")
    with io.open(commit_path, "w", encoding="utf-8") as fobj:
        print(
            f"""\
Fix simple typo: {del_word} -> {add_word}

Closes #{issue_num}
""",
            file=fobj,
        )


def issue_via_api(reponame, title, body):
    """
    Create an issue via the API
    """
    api = get_api()
    user_org = api.get_user().login
    repo = api.get_repo(f"{user_org}/{reponame}")
    while repo.parent:
        repo = repo.parent
    issue = repo.create_issue(title=title, body=body)
    return issue.number


def load_commit_like_file(path):
    """
    Read title and body from a well formatted git commit
    """
    with io.open(path, "r", encoding="utf-8") as fobj:
        title = fobj.readline().strip()
        blankline = fobj.readline().strip()
        if blankline != "":
            raise Exception(f"Needs to be a blank second line for {path}.")
        body = fobj.read()
    return title, body


def submit_commit(reponame, reposave, ctxt):  # pylint: disable=unused-argument
    """
    Push up a commit
    """
    repodir = Path(reposave["repodir"])
    add_word = reposave["add_word"]
    commit_path = str(repodir / "__commit__.txt")
    title, body = load_commit_like_file(commit_path)
    from_branch, to_branch = push_commit(repodir, add_word)
    create_pr(reponame, title, body, from_branch, to_branch)


def push_commit(repodir, add_word):
    """
    Create commit and push
    """
    git = local["git"]
    with local.cwd(repodir):
        to_branch = git("symbolic-ref", "--short", "HEAD").strip()
        from_branch = f"bugfix/typo_{add_word}"
        _ = git["commit", "-F", "__commit__.txt"] & FG
        _ = git["push", "origin", f"{to_branch}:{from_branch}"] & FG
    return from_branch, to_branch


def create_pr(reponame, title, body, from_branch, to_branch):
    """
    Use API to create a pull request
    """
    api = get_api()
    user_org = api.get_user().login
    repo = api.get_repo(f"{user_org}/{reponame}")
    while repo.parent:
        repo = repo.parent
    pullreq = repo.create_pull(
        title=title, body=body, base=to_branch, head=f"{user_org}:{from_branch}"
    )
    print(f"Created PR #{pullreq.number} view at" f" {pullreq.html_url}")


def show_path(reponame, reposave, path):  # pylint: disable=unused-argument
    """
    Display the issue template directory
    """
    print("Opening editor")
    editor = get_editor()
    repodir = reposave["repodir"]
    with local.cwd(repodir):
        _ = editor[str(path)] & FG


def add_change_for_repo(repodir):
    """
    Work out the staged commit and prepare an issue and pull request based on
    the change
    """
    del_word, add_word, file_paths = get_typo(repodir)
    print(f"Changing {del_word} to {add_word} in {', '.join(file_paths)}")
    option = make_simple_choice(["save"], "Do you want to save?")
    if option == "save":
        saves = get_json_value("repository_saves", {})
        reponame = Path(repodir).name
        saves[reponame] = {
            "add_word": add_word,
            "del_word": del_word,
            "file_paths": file_paths,
            "repodir": repodir,
        }
        set_json_value("repository_saves", saves)


def get_typo(repodir):
    """
    Look in the staged commit for the typo.
    """
    git = local["git"]
    del_lines = []
    add_lines = []
    file_paths = []
    with local.cwd(repodir):
        output = git("diff", "--staged")
        for line in output.splitlines():
            if line.startswith("--- a/"):
                index = len("--- a/")
                file_path = line[index:]
                file_paths.append(file_path)
        for line in output.splitlines():
            if line.startswith("-") and not line.startswith("--- "):
                del_lines.append(line[1:])
            elif line.startswith("+") and not line.startswith("+++ "):
                add_lines.append(line[1:])
    if not del_lines or not add_lines:
        print("Could not read diff", file=sys.stderr)
        raise ProcessingFailed()
    del_words = re.findall("\\S+", del_lines[0])
    add_words = re.findall("\\S+", add_lines[0])
    for del_word, add_word in zip(del_words, add_words):
        if del_word != add_word:
            return del_word, add_word, file_paths
    print("Could not locate typo", file=sys.stderr)
    raise ProcessingFailed()


def pick_repo_save():
    """
    Select a saved repository
    """
    return pick_repo_common("repository_saves")


def pick_repo():
    """
    Select an available repository
    """
    return pick_repo_common("repository_map")


def pick_repo_common(key):
    """
    Select an available repository
    """
    repository_list = get_json_value(key, {})
    if not repository_list:
        print("No repositories available.", file=sys.stderr)
        raise NoRepoException()
    option = make_simple_choice(repository_list, "Which Repository?")
    if option is None:
        raise NoRepoException()
    repo_data = repository_list[option]
    return option, repo_data


def examine_repo(repodir):
    """
    Inspect an available repository
    """
    print("Opening editor")
    editor = get_editor()
    with local.cwd(repodir):
        _ = editor["spelling.txt"] & FG


def manually_add_new_repo(target):
    """
    Allow entry of a new repository manually
    """
    choices = sorted(os.listdir(target))
    option = make_simple_choice(choices, "Which Directory?")
    if option is None:
        raise NoRepoException()
    repository_map = get_json_value("repository_map", {})
    repository_map[option] = str(Path(target) / option)
    set_json_value("repository_map", repository_map)


def add_new_repo(target):
    """
    Query how many new repositories and add them
    """
    choices = {str(num).zfill(2): str(num) for num in (1, 2, 5, 10, 20)}
    option = make_simple_choice(choices, "How Many?")
    if option is None:
        return
    for _ in range(int(option)):
        add_one_new_repo(target)


def add_one_new_repo(target):
    """
    Locate a new repository and add it to the available set.
    """
    for orgrepo in obtain_sources():
        orgrepo = get_true_orgrepo(orgrepo)
        _, repo = orgrepo.split("/", 1)
        print(f"Checking {orgrepo}")
        if not check_forked(repo):
            print(f"Have not forked {orgrepo}")
            print(f"Forking {orgrepo}")
            fork(orgrepo)
            if is_archived(orgrepo):
                print(f"Skipping archived repo {orgrepo}")
                continue
            print(f"Checkout {repo}")
            checkout(repo, target)
            repodir = target / repo
            print(f"Running spell check on {repodir}")
            spellpath = repodir / "spelling.txt"
            print(f"Spelling output {spellpath}")
            with io.open(spellpath, "w", encoding="utf-8") as fobj:
                os.chdir(repodir)
                check(True, True, None, fobj)
            repository_map = get_json_value("repository_map", {})
            repository_map[repo] = str(repodir)
            set_json_value("repository_map", repository_map)
            if not issues_allowed(repo):
                no_issues_path = repodir / "__no_issues__.txt"
                with io.open(no_issues_path, "w", encoding="utf-8") as fobj:
                    print("No Issues.", file=fobj)
            return repo
    return None


<<<<<<< HEAD
def test(target):  # pylint: disable=unused-argument
    """
    Prompt for a organization and repository to test
    """
    orgrepo = get_input("What organization/repository name?")
    if orgrepo is None:
        return
    print(get_true_orgrepo(orgrepo))
=======
def get_editor():
    """
    Allow specifying a different editor via the common environment variable
    EDITOR
    """
    return os.environ.get("EDITOR", "vim")
>>>>>>> 9ec47086
<|MERGE_RESOLUTION|>--- conflicted
+++ resolved
@@ -502,7 +502,6 @@
     return None
 
 
-<<<<<<< HEAD
 def test(target):  # pylint: disable=unused-argument
     """
     Prompt for a organization and repository to test
@@ -511,11 +510,11 @@
     if orgrepo is None:
         return
     print(get_true_orgrepo(orgrepo))
-=======
+
+
 def get_editor():
     """
     Allow specifying a different editor via the common environment variable
     EDITOR
     """
-    return os.environ.get("EDITOR", "vim")
->>>>>>> 9ec47086
+    return os.environ.get("EDITOR", "vim")