--- conflicted
+++ resolved
@@ -407,15 +407,22 @@
     print(f"Changing {del_word} to {add_word} in {', '.join(file_paths)}")
     option = make_simple_choice(["save"], "Do you want to save?")
     if option == "save":
-        saves = get_json_value("repository_saves", {})
-        reponame = Path(repodir).name
-        saves[reponame] = {
-            "add_word": add_word,
-            "del_word": del_word,
-            "file_paths": file_paths,
-            "repodir": repodir,
-        }
-        set_json_value("repository_saves", saves)
+        add_repo_save(repodir, add_word, del_word, file_paths)
+
+
+def add_repo_save(repodir, add_word, del_word, file_paths):
+    """
+    Record a typo correction
+    """
+    saves = get_json_value("repository_saves", {})
+    reponame = Path(repodir).name
+    saves[reponame] = {
+        "add_word": add_word,
+        "del_word": del_word,
+        "file_paths": file_paths,
+        "repodir": repodir,
+    }
+    set_json_value("repository_saves", saves)
 
 
 def get_typo(repodir):
@@ -658,23 +665,6 @@
     return app_path
 
 
-def get_browser():
-    """
-    Allow specifying a different browser via the common environment variable
-    BROWSER or METICULOUS_BROWSER
-    """
-    browser_cmd = os.environ.get(
-        "METICULOUS_BROWSER", os.environ.get("BROWSER", "links")
-    )
-    browser_path = shutil.which(browser_cmd)
-    if browser_path is None:
-        raise Exception(
-            "Browser not found, refer to instructions at"
-            " https://meticulous.readthedocs.io/en/latest/"
-        )
-    return browser_path
-
-
 def automated_process(target):  # pylint: disable=unused-argument
     """
     Work out the current point in the automated workflow and process the next
@@ -738,7 +728,14 @@
     for word in words:
         try:
             my_engine.process(
-                [NonwordState(target=obj.target, word=word, details=jsonobj[word], repopath=repodirpath)]
+                [
+                    NonwordState(
+                        target=obj.target,
+                        word=word,
+                        details=jsonobj[word],
+                        repopath=repodirpath,
+                    )
+                ]
             )
         except HaltProcessing:
             return
@@ -837,16 +834,13 @@
         fix_word(word, details, newspell, repopath)
 
 
-<<<<<<< HEAD
 def fix_word(word, details, newspell, repopath):
-=======
-def fix_word(word, details, newspell):
->>>>>>> 11aaaaed
     """
     Save the correction
     """
     print(f"Changing {word} to {newspell}")
     files = sorted(set(context_to_filename(detail["file"]) for detail in details))
+    file_paths = []
     for filename in files:
         lines = []
         with io.open(filename, "r", encoding="utf-8") as fobj:
@@ -858,8 +852,12 @@
             for line in lines:
                 print(line, file=fobj)
         git = local["git"]
+        filepath = Path(filename)
+        relpath = str(filepath.relative_to(repopath))
         with local.cwd(str(repopath)):
-            git['add'][filename]
+            _ = git["add"][relpath] & FG
+        file_paths.append(relpath)
+    add_repo_save(str(repopath), newspell, word, file_paths)
 
 
 def get_sorted_words(jsonobj):
