"""
Work through nonwords to find a typo
"""

import io
import json
import re
from pathlib import Path
from urllib.parse import quote

from colorama import Fore, Style
from plumbum import FG, local
from spelling.check import context_to_filename
from workflow.engine import GenericWorkflowEngine
from workflow.errors import HaltProcessing

from meticulous._nonword import (
    add_non_word,
    check_nonwords,
    is_local_non_word,
    update_nonwords,
)
from meticulous._storage import get_json_value, set_json_value
from meticulous._util import get_browser
from meticulous._websearch import Suggestion


class NonwordState:  # pylint: disable=too-few-public-methods
    """
    Store the nonword workflow state.
    """

    def __init__(  # pylint: disable=too-many-arguments
        self, context, target, word, details, repopath, nonword_delegate
    ):
        self.context = context
        self.target = target
        self.word = word
        self.details = details
        self.repopath = repopath
        self.nonword_delegate = nonword_delegate
        self.done = False


def processrepo_handlers():
    """
    Add handlers for processing a repository
    """
    return {"collect_nonwords": collect_nonwords, "nonword_update": nonword_update}


def collect_nonwords(context):
    """
    Task to collect nonwords from a repository until a typo is found or the
    repository is clean
    """

    def handler():
        target = context.controller.target
        reponame = context.taskjson["reponame"]
        if reponame in get_json_value("repository_map", {}):
            interactive_task_collect_nonwords(
                context,
                reponame,
                target,
                nonword_delegate=noninteractive_nonword_delegate(context),
            )
        context.controller.add(
            {
                "name": "submit",
                "interactive": True,
                "priority": 50,
                "reponame": reponame,
            }
        )

    return handler


def nonword_update(context):
    """
    Task to push nonwords upstream
    """

    def handler():
        target = context.controller.target
        update_nonwords(target)

    return handler


def noninteractive_nonword_delegate(context):
    """
    Obtain a basic interactive nonword update
    """

    def handler():
        context.controller.add({"name": "nonword_update", "interactive": False})

    return handler


def interactive_nonword_delegate(context, target):
    """
    Obtain a basic interactive nonword update
    """

    def handler():
        pullreq = update_nonwords(target)
        context.interactive.send(
            f"Created PR #{pullreq.number} view at" f" {pullreq.html_url}"
        )

    return handler


def interactive_task_collect_nonwords(  # pylint: disable=unused-argument
    context, reponame, target, nonword_delegate=None, nonstop=False
):
    """
    Saves nonwords until a typo is found
    """
    if nonword_delegate is None:
        nonword_delegate = interactive_nonword_delegate(context, target)
    key = "repository_map"
    repository_map = get_json_value(key, {})
    repodir = repository_map[reponame]
    repodirpath = Path(repodir)
    jsonpath = repodirpath / "spelling.json"
    if not jsonpath.is_file():
        context.interaction.send(f"Unable to locate spelling at {jsonpath}")
        return
    with io.open(jsonpath, "r", encoding="utf-8") as fobj:
        jsonobj = json.load(fobj)
<<<<<<< HEAD
    words = get_sorted_words(jsonobj)
    processrepo = get_confirmation(
        "Do you want to process this repository?", defaultval=True
    )
    if not processrepo:
        return
=======
    words = get_sorted_words(context.interaction, jsonobj)
>>>>>>> 866b44dd
    my_engine = GenericWorkflowEngine()
    my_engine.callbacks.replace([check_websearch, is_nonword, is_typo, what_now])
    for word in words:
        state = NonwordState(
            context=context,
            target=target,
            word=word,
            details=jsonobj[word],
            repopath=repodirpath,
            nonword_delegate=nonword_delegate,
        )
        try:
            my_engine.process([state])
        except HaltProcessing:
            if state.done and not nonstop:
                return
    context.interaction.send(
        f"{Fore.YELLOW}Completed checking all words for {reponame}!{Style.RESET_ALL}"
    )


def get_sorted_words(interaction, jsonobj):
    """
    Sort the words first by frequency
    """
    order = []
    for word, details in jsonobj.items():
        if is_local_non_word(word):
            continue
        priority = 0
        if details.get("suggestion"):
            obj = Suggestion.load(details["suggestion"])
            details["suggestion_obj"] = obj
            priority = obj.priority
        order.append(((priority, len(details["files"])), word))
    order.sort(reverse=True)
    interaction.send("-- Candidates Found: --")
    for (priority, num_files), word in order:
        interaction.send(f"{word} (priority: {priority} # files: {num_files})")
    interaction.send("-- End of candidates. --")
    return [word for _, word in order]


def check_websearch(obj, eng):
    """
    Quick initial check to see if a websearch provides a suggestion.
    """
    suggestion = obj.details.get("suggestion_obj")
    if suggestion is None:
        return
    show_word(obj.context.interaction, obj.word, obj.details)
    if suggestion.is_nonword:
        is_non_word_check = obj.context.interaction.get_confirmation(
            "Web search suggests it is a non-word, agree?"
        )
        if is_non_word_check:
            handle_nonword(obj.word, obj.target, obj.nonword_delegate)
            eng.halt("found nonword")
    if suggestion.is_typo:
        if suggestion.replacement:
            msgs = [
                (
                    f"Web search suggests using {prefix}"
                    f"{suggestion.replacement}{suffix}, agree?"
                )
                for prefix, suffix in [("", ""), (Fore.CYAN, Style.RESET_ALL)]
            ]
            obj.context.interaction.send(msgs[-1])
            suggestion_check = obj.context.interaction.get_confirmation(
                msgs[0], defaultval=False
            )
            if suggestion_check:
                fix_word(
                    obj.context.interaction,
                    obj.word,
                    obj.details,
                    suggestion.replacement,
                    obj.repopath,
                )
                obj.done = True
                eng.halt("found typo")
        msgs = [
            (f"Web search suggests using {prefix}" f"typo{suffix}, agree?")
            for prefix, suffix in [("", ""), (Fore.RED, Style.RESET_ALL)]
        ]
        obj.context.interaction.send(msgs[-1])
        last_suggestion_check = obj.context.interaction.get_confirmation(
            msgs[0], defaultval=False
        )
        if last_suggestion_check:
            handle_typo(obj.context.interaction, obj.word, obj.details, obj.repopath)
            obj.done = True
            eng.halt("found typo")


def is_nonword(obj, eng):
    """
    Quick initial check to see if it is a nonword.
    """
    show_word(obj.context.interaction, obj.word, obj.details)
    if obj.context.interaction.get_confirmation("Is non-word?"):
        handle_nonword(obj.word, obj.target, obj.nonword_delegate)
        eng.halt("found nonword")


def is_typo(obj, eng):
    """
    Quick initial check to see if it is a typo.
    """
    show_word(obj.context.interaction, obj.word, obj.details)
    if obj.context.interaction.get_confirmation("Is it typo?"):
        handle_typo(obj.context.interaction, obj.word, obj.details, obj.repopath)
        obj.done = True
        eng.halt("found typo")


def what_now(obj, eng):
    """
    Check to see what else to do.
    """
    show_word(obj.context.interaction, obj.word, obj.details)
    obj.context.interaction.send("Todo what now options?")
    eng.halt("what now?")


def show_word(interaction, word, details):  # pylint: disable=unused-argument
    """
    Display the word and its context.
    """
    interaction.send(f"Checking word {word}")
    files = sorted(
        set(context_to_filename(detail["file"]) for detail in details["files"])
    )
    for filename in files:
        interaction.send(f"{filename}:")
        with io.open(filename, "r", encoding="utf-8") as fobj:
            show_next = False
            prev_line = None
            for line in fobj:
                line = line.rstrip("\r\n")
                output = get_colourized(line, word)
                if output:
                    if prev_line:
                        interaction.send("-" * 60)
                        interaction.send(prev_line)
                        prev_line = None
                    interaction.send(output)
                    show_next = True
                elif show_next:
                    interaction.send(line)
                    interaction.send("-" * 60)
                    show_next = False
                else:
                    prev_line = line


def get_colourized(line, word):
    """
    Highlight the matching word for lines it is found on.
    """
    replacement = "".join([Fore.YELLOW, word, Style.RESET_ALL])
    return perform_replacement(line, word, replacement)


def perform_replacement(line, word, replacement):
    """
    Run the provided word replacement
    """
    regex = re.compile(f"\\b({re.escape(word)})\\b")
    if not regex.search(line):
        return None
    result = []
    pos = 0
    for match in regex.finditer(line):
        match_start = match.start(1)
        match_end = match.end(1)
        result.append(line[pos:match_start])
        result.append(replacement)
        pos = match_end
    result.append(line[pos:])
    return "".join(result)


def handle_nonword(word, target, nonword_delegate):  # pylint: disable=unused-argument
    """
    Handle a nonword
    """
    add_non_word(word, target)
    if check_nonwords(target):
        nonword_delegate()


def handle_typo(
    interaction, word, details, repopath
):  # pylint: disable=unused-argument
    """
    Handle a typo
    """
    if interaction.get_confirmation(f"Do you want to google {word}"):
        browser = local[get_browser()]
        search = f"https://www.google.com.au/search?q={quote(word)}"
        _ = browser[search] & FG
    newspell = interaction.get_input(f"How do you spell {word}?")
    if newspell:
        fix_word(interaction, word, details, newspell, repopath)


def fix_word(interaction, word, details, newspell, repopath):
    """
    Save the correction
    """
    interaction.send(f"Changing {word} to {newspell}")
    files = sorted(
        set(context_to_filename(detail["file"]) for detail in details["files"])
    )
    file_paths = []
    for filename in files:
        lines = []
        with io.open(filename, "r", encoding="utf-8") as fobj:
            for line in fobj:
                line = line.rstrip("\r\n")
                output = perform_replacement(line, word, newspell)
                lines.append(output if output is not None else line)
        with io.open(filename, "w", encoding="utf-8") as fobj:
            for line in lines:
                print(line, file=fobj)
        git = local["git"]
        filepath = Path(filename)
        relpath = str(filepath.relative_to(repopath))
        with local.cwd(str(repopath)):
            _ = git["add"][relpath] & FG
        file_paths.append(relpath)
    add_repo_save(str(repopath), newspell, word, file_paths)


def add_repo_save(repodir, add_word, del_word, file_paths):
    """
    Record a typo correction
    """
    saves = get_json_value("repository_saves", {})
    reponame = Path(repodir).name
    saves[reponame] = {
        "add_word": add_word,
        "del_word": del_word,
        "file_paths": file_paths,
        "repodir": repodir,
    }
    set_json_value("repository_saves", saves)<|MERGE_RESOLUTION|>--- conflicted
+++ resolved
@@ -132,16 +132,14 @@
         return
     with io.open(jsonpath, "r", encoding="utf-8") as fobj:
         jsonobj = json.load(fobj)
-<<<<<<< HEAD
-    words = get_sorted_words(jsonobj)
-    processrepo = get_confirmation(
+    words = get_sorted_words(context.interaction, jsonobj)
+    if not words:
+        return
+    processrepo = context.interaction.get_confirmation(
         "Do you want to process this repository?", defaultval=True
     )
     if not processrepo:
         return
-=======
-    words = get_sorted_words(context.interaction, jsonobj)
->>>>>>> 866b44dd
     my_engine = GenericWorkflowEngine()
     my_engine.callbacks.replace([check_websearch, is_nonword, is_typo, what_now])
     for word in words:
