"""
Add non-words to the unanimous repository
"""

import io

from meticulous._github import check_forked, checkout, fork


class RecentNonWord:  # pylint: disable=too-few-public-methods
    """
    Keep any nonwords found recently
    """
<<<<<<< HEAD
=======

>>>>>>> ee3fbc8e
    cache = set()


def get_unanimous(target):
    """
    Ensure the local unanimous is loaded and return the path
    """
    orgrepo = "resplendent-dev/unanimous"
    repo = orgrepo.split("/")[-1]
    if not check_forked(orgrepo):
        fork(orgrepo)
    checkoutpath = target / repo
    if not checkoutpath.is_dir():
        checkout(repo, target)
    nonwordpath = checkoutpath / "nonwords.txt"
    return nonwordpath


def add_non_word(word, target):
    """
    Ensure the repository unanimous is checked out and then append to the list
    of non words.
    """
    nonwordpath = get_unanimous(target)
    with io.open(nonwordpath, "a", encoding="utf-8") as fobj:
        print(word, file=fobj)
        RecentNonWord.cache.add(word)


def load_recent_non_words(target):
    """
    Load the Non-Word Cache
    """
    nonwordpath = get_unanimous(target)
    with io.open(nonwordpath, "r", encoding="utf-8") as fobj:
        for line in fobj:
            word = line.strip().lower()
            RecentNonWord.cache.add(word)


def is_local_non_word(word):
    """
    Check the local non word cache
    """
    return word.lower() in RecentNonWord.cache<|MERGE_RESOLUTION|>--- conflicted
+++ resolved
@@ -11,10 +11,7 @@
     """
     Keep any nonwords found recently
     """
-<<<<<<< HEAD
-=======
 
->>>>>>> ee3fbc8e
     cache = set()
 
 
